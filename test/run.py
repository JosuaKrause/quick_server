#!/usr/bin/env python
# -*- coding: utf-8 -*-
from __future__ import print_function
from __future__ import division

import os
import sys
import time
import urllib2
from subprocess import Popen, PIPE
<<<<<<< HEAD
=======
from StringIO import StringIO
import signal
>>>>>>> efcbd9ef

os.chdir(os.path.dirname(__file__))

PYTHON = os.environ.get('PYTHON').split()

def status(msg, *args):
    for line in msg.format(*args).split('\n'):
        print("[TEST] {0}".format(line), file=sys.stderr)

def fail(msg, *args):
    status(msg, *args)
    status("test failed!")
    return False

def cmd_server_run(commands, required_out, fail_out, required_err, fail_err, exit_code=0):
    p = Popen(PYTHON + ["example.py"], cwd='../example', stdin=PIPE, stdout=PIPE, stderr=PIPE)
    output, error = p.communicate('\n'.join(commands) + '\nquit\n')
    if p.returncode != exit_code:
        return fail("wrong exit code {0} expected {1}", p.returncode, exit_code)

    def check_stream(text, requireds, fails, name):
        for line in text.split('\n'):
            if not len(requireds):
                break
            for fo in fails:
                if fo in line:
                    return fail("invalid line encountered:\n{0}\ncontains {1}", line, fo)
            if requireds[0] in line:
                requireds.pop(0)
        if len(requireds):
            return fail("not all required lines were found in {0}:\n{1}", name, '\n'.join(requireds))
        return True

    if not check_stream(output, required_out, fail_out, "STD_OUT"):
        return False
    if not check_stream(error, required_err, fail_err, "STD_ERR"):
        return False
    return True

user_agent = 'Mozilla/5.0 (Windows NT 6.1; Win64; x64)'
def url_server_run(probes):
    p = None
    try:
        p = Popen(PYTHON + ["example.py"], cwd='../example')
        time.sleep(1) # give the server some time to wake up
        for parr in probes:
            url = 'http://localhost:8000/{0}'.format(parr[0])
            status_code = parr[1]
            rest = parr[2] if len(parr) > 2 else None
            headers = {
                'User-Agent': user_agent
            }
            if rest is not None and 'eTag' in rest:
                headers["if-none-match"] = rest['eTag']
            opener = urllib2.build_opener()
            opener.addheaders = headers.items()
            try:
                response = opener.open(url)
            except urllib2.HTTPError as e:
                response = e
            if response.code != status_code:
                status("HEADERS:\n{0}\nBODY:\n{1}\n", response.headers, response.read())
                return fail("{0} responded with {1} ({2} expected)", url, response.code, status_code)
    finally:
        if p is not None:
            p.terminate()
            time.sleep(3)
            try:
                p.kill()
            except OSError as e:
                if e.errno != 3:
                    raise
    return True

if not cmd_server_run([ "requests uptime" ], [], [], [ "[SERVER] requests made to uptime: 0" ], []):
    exit(1)
if not url_server_run([
        [ 'example/', 200 ],
        [ 'example/index.html', 200 ],
        [ 'example/nothing_here.txt', 404 ],
        [ 'favicon.ico', 200 ],
        [ 'api/uptime/', 200 ],
        [ 'favicon.ico', 304, { 'eTag': '8f471f65' } ],
        # [ 'example/example.py', 404 ], TODO
        # [ 'example/', 304, { 'eTag': '???' } ], TODO
    ]):
    exit(2)

status("all tests successful!")
exit(0)<|MERGE_RESOLUTION|>--- conflicted
+++ resolved
@@ -6,13 +6,10 @@
 import os
 import sys
 import time
+import signal
 import urllib2
+from StringIO import StringIO
 from subprocess import Popen, PIPE
-<<<<<<< HEAD
-=======
-from StringIO import StringIO
-import signal
->>>>>>> efcbd9ef
 
 os.chdir(os.path.dirname(__file__))
 
