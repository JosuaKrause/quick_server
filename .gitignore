--- conflicted
+++ resolved
@@ -1,4 +1,5 @@
-<<<<<<< HEAD
+.cmd_history
+
 *.py[co]
 
 # Packages
@@ -29,9 +30,4 @@
 .pydevproject
 
 # PyCharm
-.idea
-=======
-.DS_Store
-**/*.pyc
-**/.cmd_history
->>>>>>> e17db6d2
+.idea